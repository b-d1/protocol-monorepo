name: Build Examples
env:
  GITHUB_TOKEN: ${{ secrets.CI_GITHUB_TOKEN }}

on:
  push:
    paths:
      - 'examples/**'
      - '.github/workflows/handler.build-examples.yml'
  # after a new release is published
  workflow_run:
    workflows: ["Publish Release Package"]
    types:
      - completed
  # manual trigger
  workflow_dispatch:
  # every day
  schedule:
    # * is a special character in YAML so you have to quote this string
    - cron: '0 8 * * *'

jobs:
  build-example:
    name: Build example

    runs-on: ubuntu-latest

    env:
      CI: false # React UI builds may fail for warnings otherwise

    strategy:
      fail-fast: false # build all examples independently
      matrix:
        example: [rewards-distribution-token , tradeable-cashflow, budget-nft, nftbillboard-userdata, sdk-redux-examples/sdk-redux-react-typecript, sdk-redux-examples/sdk-redux-nextjs-typescript, employment-based-loan, simple-acl-close, beginner-examples/money-router, beginner-examples/token-spreader]
        install: [locked-install, clean-install]
        node-version: [16]

    steps:
      - uses: actions/checkout@v3
        with:
          path: monorepo

      - name: Check changeset
        if: github.event_name == 'push'
        run: tasks/check-changeset.sh ${{ github.sha }} dev
        working-directory: monorepo

      - name: Use Node.js ${{ matrix.node-version }}
        if: ${{ github.event_name != 'push' || env.BUILD_EXAMPLES == 1 }}
        uses: actions/setup-node@v3
        with:
          node-version: ${{ matrix.node-version }}
          cache: "yarn"
<<<<<<< HEAD
          cache-dependency-path: "**/yarn.lock"
=======
>>>>>>> c5a3896c

      - name: Install, build and test
        if: ${{ github.event_name != 'push' || env.BUILD_EXAMPLES == 1 }}
        run: |
          cp -R monorepo/examples/${{ matrix.example }} .
          cd "$(basename ${{ matrix.example }})"
          # cleanup all yarn.lock file and force updating dependencies per
          # package.json semver semantic
          if [ "${{ matrix.install }}" == clean-install ];then
            find . -name yarn.lock | xargs rm -f
          fi
          # ready to build and test, each example project must provide
          # their instructions here
          ./build-and-test.sh


  build-examples-done:
    name: Build examples done # An aggregated job used for PR criteria

    runs-on: ubuntu-latest

    needs: [build-example]

    if: always()

    steps:
      - name: Report success
        run: |
          test "${{ needs.build-example.result }}" == success || \
          test "${{ needs.build-example.result }}" == skipped<|MERGE_RESOLUTION|>--- conflicted
+++ resolved
@@ -51,10 +51,6 @@
         with:
           node-version: ${{ matrix.node-version }}
           cache: "yarn"
-<<<<<<< HEAD
-          cache-dependency-path: "**/yarn.lock"
-=======
->>>>>>> c5a3896c
 
       - name: Install, build and test
         if: ${{ github.event_name != 'push' || env.BUILD_EXAMPLES == 1 }}
