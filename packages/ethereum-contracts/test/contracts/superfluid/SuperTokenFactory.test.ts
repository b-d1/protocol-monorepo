import {assert, ethers, expect, web3} from "hardhat";

import {
    SuperfluidMock,
    SuperToken,
    SuperTokenFactory,
    SuperTokenFactoryMock42,
    SuperTokenFactoryStorageLayoutTester,
<<<<<<< HEAD
=======
    SuperTokenFactoryUpdateLogicContractsTester,
>>>>>>> 6220f660
    SuperTokenMock,
    TestGovernance,
    TestToken,
    TestToken__factory,
} from "../../../typechain-types";
import TestEnvironment from "../../TestEnvironment";
import {expectCustomError, expectRevertedWith} from "../../utils/expectRevert";

const {expectEvent} = require("@openzeppelin/test-helpers");

describe("SuperTokenFactory Contract", function () {
    this.timeout(300e3);
    const t = TestEnvironment.getSingleton();

    const {ZERO_ADDRESS} = t.constants;

    let superfluid: SuperfluidMock;
    let governance: TestGovernance;
    let factory: SuperTokenFactory;
    let testTokenFactory: TestToken__factory;
    let token1: TestToken;

    before(async () => {
        await t.beforeTestSuite({
            isTruffle: true,
            nAccounts: 5,
        });

        testTokenFactory = await ethers.getContractFactory("TestToken");
        token1 = await testTokenFactory.deploy(
            "Test Token 1",
            "TT1",
            18,
            ethers.utils.parseUnits((1e12).toString())
        );
        await t.pushEvmSnapshot();

        ({superfluid, governance} = t.contracts);
        factory = await ethers.getContractAt(
            "SuperTokenFactory",
            await superfluid.getSuperTokenFactory()
        );
    });

    after(async () => {
        await t.popEvmSnapshot();
    });

    beforeEach(async function () {
        await t.beforeEachTestCase();
    });

    describe("#1 upgradability", () => {
        it("#1.1 storage layout", async () => {
<<<<<<< HEAD
            const {constantOutflowNFTLogic, constantInflowNFTLogic} =
                await t.deployNFTContracts();
            const superTokenLogic =
                await t.deployExternalLibraryAndLink<SuperTokenMock>(
                    "SuperfluidNFTDeployerLibrary",
                    "SuperTokenMock",
                    superfluid.address,
                    "0",
                    constantOutflowNFTLogic.address,
                    constantInflowNFTLogic.address
                );
=======
            const superTokenLogic = await t.deployContract<SuperToken>(
                "SuperTokenMock",
                superfluid.address,
                "0"
            );
>>>>>>> 6220f660
            const tester =
                await t.deployContract<SuperTokenFactoryStorageLayoutTester>(
                    "SuperTokenFactoryStorageLayoutTester",
                    superfluid.address,
                    superTokenLogic.address
                );
            await tester.validateStorageLayout();
        });

        it("#1.2 proxiable info", async () => {
            const proxiable = await ethers.getContractAt(
                "UUPSProxiable",
                factory.address
            );
            assert.equal(
                await proxiable.proxiableUUID(),
                web3.utils.sha3(
                    "org.superfluid-finance.contracts.SuperTokenFactory.implementation"
                )
            );
        });

        it("#1.3 only host can update the code", async () => {
            assert.equal(await factory.getHost(), superfluid.address);
            await expectCustomError(
                factory.updateCode(ZERO_ADDRESS),
                factory,
                "SUPER_TOKEN_FACTORY_ONLY_HOST"
            );
        });

        it("#1.4 only can initialize once", async () => {
            await expectRevertedWith(
                factory.initialize(),
                "Initializable: contract is already initialized"
            );
        });

        it("#1.5 block initialization of logic contracts", async () => {
            const factoryLogic = await ethers.getContractAt(
                "SuperTokenFactory",
                await factory.getCodeAddress()
            );

            await expectRevertedWith(
                factoryLogic.initialize(),
                "Initializable: contract is already initialized"
            );

            const superTokenLogic = await ethers.getContractAt(
                "SuperTokenMock",
                await factory.getSuperTokenLogic()
            );

<<<<<<< HEAD
=======
            // we need to call this here because we are not castrating the super token
            // logic contract after upgrades anymore.
            // we do it in the SuperTokenFactory constructor now
            await superTokenLogic.initialize(ZERO_ADDRESS, 0, "", "");

>>>>>>> 6220f660
            await expectRevertedWith(
                superTokenLogic.initialize(ZERO_ADDRESS, 0, "", ""),
                "Initializable: contract is already initialized"
            );
        });
    });

    describe("#2 createERC20Wrapper", () => {
        context("#2.a Mock factory", () => {
            async function updateSuperTokenFactory() {
<<<<<<< HEAD
                const {constantOutflowNFTLogic, constantInflowNFTLogic} =
                    await t.deployNFTContracts();
                const superTokenLogic =
                    await t.deployExternalLibraryAndLink<SuperTokenMock>(
                        "SuperfluidNFTDeployerLibrary",
                        "SuperTokenMock",
                        superfluid.address,
                        42,
                        constantOutflowNFTLogic.address,
                        constantInflowNFTLogic.address
                    );
=======
                const superTokenLogic = await t.deployContract<SuperTokenMock>(
                    "SuperTokenMock",
                    superfluid.address,
                    42
                );
>>>>>>> 6220f660
                const factory2Logic =
                    await t.deployContract<SuperTokenFactoryMock42>(
                        "SuperTokenFactoryMock42",
                        superfluid.address,
                        superTokenLogic.address
                    );
                await governance.updateContracts(
                    superfluid.address,
                    ZERO_ADDRESS,
                    [],
                    factory2Logic.address
                );
                await superfluid.getSuperTokenFactoryLogic();
            }

            it("#2.a.1 non upgradable super token creation is deprecated", async () => {
                await expectCustomError(
                    factory["createERC20Wrapper(address,uint8,string,string)"](
                        token1.address,
                        0,
                        "",
                        ""
                    ),
                    factory,
                    "SUPER_TOKEN_FACTORY_NON_UPGRADEABLE_IS_DEPRECATED"
                );
            });

            it("#2.a.2 semi upgradable", async () => {
                let superToken1 = await t.sf.createERC20Wrapper(token1, {
                    upgradability: 1,
                });
                await expectEvent(superToken1.tx.receipt, "SuperTokenCreated", {
                    token: superToken1.address,
                });
                superToken1 = await ethers.getContractAt(
                    "SuperTokenMock",
                    superToken1.address
                );
                assert.equal((await superToken1.waterMark()).toString(), "0");
                await updateSuperTokenFactory();
                assert.equal((await superToken1.waterMark()).toString(), "0");
                await governance.batchUpdateSuperTokenLogic(
                    superfluid.address,
                    [superToken1.address]
                );
                assert.equal((await superToken1.waterMark()).toString(), "42");
            });

            it("#2.a.3 full upgradable", async () => {
                let superToken1 = await t.sf.createERC20Wrapper(token1, {
                    upgradability: 2,
                });
                const proxy = await ethers.getContractAt(
                    "FullUpgradableSuperTokenProxy",
                    superToken1.address
                );
                await expectEvent(superToken1.tx.receipt, "SuperTokenCreated", {
                    token: superToken1.address,
                });
                superToken1 = await ethers.getContractAt(
                    "SuperTokenMock",
                    superToken1.address
                );
                await updateSuperTokenFactory();
                assert.equal((await superToken1.waterMark()).toString(), "42");
                await expectRevertedWith(
                    governance.batchUpdateSuperTokenLogic(superfluid.address, [
                        superToken1.address,
                    ]),
                    "UUPSProxiable: not upgradable"
                );
                await expectCustomError(
                    proxy.initialize(),
                    proxy,
                    "FUSTP_ALREADY_INITIALIZED"
                );
            });

            it("#2.a.4 Create Custom Token", async () => {
                const CustomSuperTokenProxyMockFactory =
                    await ethers.getContractFactory(
                        "CustomSuperTokenProxyMock"
                    );
                const customToken = await ethers.getContractAt(
                    "CustomSuperTokenMock",
                    (
                        await CustomSuperTokenProxyMockFactory.deploy()
                    ).address
                );
                console.log("initializeCustomSuperToken");
                await expect(
                    factory.initializeCustomSuperToken(customToken.address)
                )
                    .to.emit(factory, "CustomSuperTokenCreated")
                    .withArgs(customToken.address);
            });
        });

        context("#2.b Production Factory", () => {
            it("#2.b.1 use production factory to create different super tokens", async () => {
<<<<<<< HEAD
                const {constantOutflowNFTLogic, constantInflowNFTLogic} =
                    await t.deployNFTContracts();
                const superTokenLogic =
                    await t.deployExternalLibraryAndLink<SuperToken>(
                        "SuperfluidNFTDeployerLibrary",
                        "SuperToken",
                        superfluid.address,
                        constantOutflowNFTLogic.address,
                        constantInflowNFTLogic.address
                    );
                const factory2Logic =
                    await t.deployContract<SuperTokenFactoryMock42>(
                        "SuperTokenFactoryMock42",
=======
                const superTokenLogic = await t.deployContract<SuperToken>(
                    "SuperToken",
                    superfluid.address
                );
                const factory2Logic =
                    await t.deployContract<SuperTokenFactoryUpdateLogicContractsTester>(
                        "SuperTokenFactoryUpdateLogicContractsTester",
>>>>>>> 6220f660
                        superfluid.address,
                        superTokenLogic.address
                    );
                await governance.updateContracts(
                    superfluid.address,
                    ZERO_ADDRESS,
                    [],
                    factory2Logic.address
                );

                await expectCustomError(
                    factory["createERC20Wrapper(address,uint8,string,string)"](
                        token1.address,
                        0,
                        "",
                        ""
                    ),
                    factory,
                    "SUPER_TOKEN_FACTORY_NON_UPGRADEABLE_IS_DEPRECATED"
                );

                const superToken1 = await t.sf.createERC20Wrapper(token1, {
                    upgradability: 1,
                });
                await expectEvent(superToken1.tx.receipt, "SuperTokenCreated", {
                    token: superToken1.address,
                });
                assert.equal(
                    await superToken1.getUnderlyingToken(),
                    token1.address
                );

                const superToken2 = await t.sf.createERC20Wrapper(token1, {
                    upgradability: 2,
                });
                await expectEvent(superToken2.tx.receipt, "SuperTokenCreated", {
                    token: superToken2.address,
                });
                assert.equal(
                    await superToken2.getUnderlyingToken(),
                    token1.address
                );
            });
        });

        it("#2.c.1 should fail on ZERO_ADDRESS", async () => {
            await expectCustomError(
                factory[
                    "createERC20Wrapper(address,uint8,uint8,string,string)"
                ](ZERO_ADDRESS, 18, 0, "name", "symbol"),
                factory,
                "SUPER_TOKEN_FACTORY_ZERO_ADDRESS"
            );
        });

        context("#2.d Canonical Wrapper Super Token Creation", () => {
            context(
                "#2.d.1 Initialize Canonical Wrapper Super Token Function Tests",
                () => {
                    it("#2.d.1a it should throw if not permitted", async () => {
                        const signers = await ethers.getSigners();
                        // only signers[0] is allowed to initialize
                        await expectCustomError(
                            factory
                                .connect(signers[1])
                                .initializeCanonicalWrapperSuperTokens([]),
                            factory,
                            "SUPER_TOKEN_FACTORY_ONLY_GOVERNANCE_OWNER"
                        );
                    });

                    it("#2.d.1b it should be able to call initialize canonical wrapper super tokens", async () => {
                        // create deploy test token promises
                        const deployUnderlyingTokenPromises = Array(5)
                            .fill("")
                            .map(async (_x, i) => {
                                return await testTokenFactory.deploy(
                                    `Test Token ${i}`,
                                    `TT${i}`,
                                    18,
                                    ethers.utils.parseUnits((1e12).toString())
                                );
                            });
                        const underlyingTokens = await Promise.all(
                            deployUnderlyingTokenPromises
                        );

                        expect(
                            await factory.getCanonicalERC20Wrapper(
                                underlyingTokens[0].address
                            )
                        ).to.equal(ethers.constants.AddressZero);

                        // create compute wrapper super token address promises
                        const addressPromises = underlyingTokens.map(
                            async (x) => ({
                                underlyingToken: x.address,
                                superToken: (
                                    await factory.computeCanonicalERC20WrapperAddress(
                                        x.address
                                    )
                                ).superTokenAddress,
                            })
                        );
                        const addresses = await Promise.all(addressPromises);

                        // initialize list of canonical wrappers
                        await factory.initializeCanonicalWrapperSuperTokens(
                            addresses
                        );

                        expect(
                            await factory.getCanonicalERC20Wrapper(
                                addresses[0].underlyingToken
                            )
                        ).to.equal(addresses[0].superToken);
                    });

                    it("#2.d.1c it should throw if already set", async () => {
                        const computedTokenAddress =
                            await factory.computeCanonicalERC20WrapperAddress(
                                token1.address
                            );
                        await factory.initializeCanonicalWrapperSuperTokens([
                            {
                                underlyingToken: ethers.constants.AddressZero,
                                superToken:
                                    computedTokenAddress.superTokenAddress,
                            },
                        ]);
                        await expectCustomError(
                            factory.initializeCanonicalWrapperSuperTokens([]),
                            factory,
                            "SUPER_TOKEN_FACTORY_ALREADY_EXISTS"
                        );
                    });
                }
            );

            it("#2.d.2 it should throw if attempting to create before initialize", async () => {
                expect(
                    await factory.getCanonicalERC20Wrapper(token1.address)
                ).to.equal(ethers.constants.AddressZero);

                await expectCustomError(
                    factory.createCanonicalERC20Wrapper(token1.address),
                    factory,
                    "SUPER_TOKEN_FACTORY_UNINITIALIZED"
                );
            });

            it("#2.d.3 it should properly compute address and use create2", async () => {
                const computedTokenAddress =
                    await factory.computeCanonicalERC20WrapperAddress(
                        token1.address
                    );
                // Initialize arbitrary address as Native Asset SuperToken address
                // Required before using createCanonicalERC20Wrapper
                await factory.initializeCanonicalWrapperSuperTokens([
                    {
                        underlyingToken: ethers.constants.AddressZero,
                        superToken: t.accounts[1],
                    },
                ]);

                // token1 is not deployed yet, so get should return 0 address
                expect(
                    await factory.getCanonicalERC20Wrapper(token1.address)
                ).to.equal(ethers.constants.AddressZero);
                // and isDeployed should equal false
                expect(computedTokenAddress.isDeployed).to.equal(false);

                await expect(
                    factory.createCanonicalERC20Wrapper(token1.address)
                )
                    .to.emit(factory, "SuperTokenCreated")
                    .withArgs(computedTokenAddress.superTokenAddress);

                // erc20 wrapper created canonically, so it should return originally computed address
                expect(
                    await factory.getCanonicalERC20Wrapper(token1.address)
                ).to.equal(computedTokenAddress.superTokenAddress);

                // computed isDeployed should return true now
                const deployedToken =
                    await factory.computeCanonicalERC20WrapperAddress(
                        token1.address
                    );
                // and isDeployed should equal true
                expect(deployedToken.isDeployed).to.equal(true);
            });

            it("#2.d.4 it should not be able to create token twice in a row", async () => {
                // Initialize arbitrary address as Native Asset SuperToken address
                // Required before using createCanonicalERC20Wrapper
                await factory.initializeCanonicalWrapperSuperTokens([
                    {
                        underlyingToken: ethers.constants.AddressZero,
                        superToken: t.accounts[1],
                    },
                ]);

                const computedTokenAddress =
                    await factory.computeCanonicalERC20WrapperAddress(
                        token1.address
                    );
                // initial creation should emit event
                await expect(
                    factory.createCanonicalERC20Wrapper(token1.address)
                )
                    .to.emit(factory, "SuperTokenCreated")
                    .withArgs(computedTokenAddress.superTokenAddress);

                // subsequent attempt reverts
                await expectCustomError(
                    factory.createCanonicalERC20Wrapper(token1.address),
                    factory,
                    "SUPER_TOKEN_FACTORY_ALREADY_EXISTS"
                );
            });

            it("#2.d.5 it should be able to create multiple canonical erc20 wrappers", async () => {
                // Initialize arbitrary address as Native Asset SuperToken address
                // Required before using createCanonicalERC20Wrapper
                await factory.initializeCanonicalWrapperSuperTokens([
                    {
                        underlyingToken: ethers.constants.AddressZero,
                        superToken: t.accounts[1],
                    },
                ]);

                const computedToken1Address =
                    await factory.computeCanonicalERC20WrapperAddress(
                        token1.address
                    );
                await expect(
                    factory.createCanonicalERC20Wrapper(token1.address)
                )
                    .to.emit(factory, "SuperTokenCreated")
                    .withArgs(computedToken1Address.superTokenAddress);

                const token2 = await testTokenFactory.deploy(
                    "Test Token 2",
                    "TT2",
                    18,
                    ethers.utils.parseUnits((1e12).toString())
                );
                const computedToken2Address =
                    await factory.computeCanonicalERC20WrapperAddress(
                        token2.address
                    );
                await expect(
                    factory.createCanonicalERC20Wrapper(token2.address)
                )
                    .to.emit(factory, "SuperTokenCreated")
                    .withArgs(computedToken2Address.superTokenAddress);
            });
        });
    });
});<|MERGE_RESOLUTION|>--- conflicted
+++ resolved
@@ -6,10 +6,6 @@
     SuperTokenFactory,
     SuperTokenFactoryMock42,
     SuperTokenFactoryStorageLayoutTester,
-<<<<<<< HEAD
-=======
-    SuperTokenFactoryUpdateLogicContractsTester,
->>>>>>> 6220f660
     SuperTokenMock,
     TestGovernance,
     TestToken,
@@ -64,7 +60,6 @@
 
     describe("#1 upgradability", () => {
         it("#1.1 storage layout", async () => {
-<<<<<<< HEAD
             const {constantOutflowNFTLogic, constantInflowNFTLogic} =
                 await t.deployNFTContracts();
             const superTokenLogic =
@@ -76,13 +71,6 @@
                     constantOutflowNFTLogic.address,
                     constantInflowNFTLogic.address
                 );
-=======
-            const superTokenLogic = await t.deployContract<SuperToken>(
-                "SuperTokenMock",
-                superfluid.address,
-                "0"
-            );
->>>>>>> 6220f660
             const tester =
                 await t.deployContract<SuperTokenFactoryStorageLayoutTester>(
                     "SuperTokenFactoryStorageLayoutTester",
@@ -137,14 +125,6 @@
                 await factory.getSuperTokenLogic()
             );
 
-<<<<<<< HEAD
-=======
-            // we need to call this here because we are not castrating the super token
-            // logic contract after upgrades anymore.
-            // we do it in the SuperTokenFactory constructor now
-            await superTokenLogic.initialize(ZERO_ADDRESS, 0, "", "");
-
->>>>>>> 6220f660
             await expectRevertedWith(
                 superTokenLogic.initialize(ZERO_ADDRESS, 0, "", ""),
                 "Initializable: contract is already initialized"
@@ -155,7 +135,6 @@
     describe("#2 createERC20Wrapper", () => {
         context("#2.a Mock factory", () => {
             async function updateSuperTokenFactory() {
-<<<<<<< HEAD
                 const {constantOutflowNFTLogic, constantInflowNFTLogic} =
                     await t.deployNFTContracts();
                 const superTokenLogic =
@@ -167,13 +146,6 @@
                         constantOutflowNFTLogic.address,
                         constantInflowNFTLogic.address
                     );
-=======
-                const superTokenLogic = await t.deployContract<SuperTokenMock>(
-                    "SuperTokenMock",
-                    superfluid.address,
-                    42
-                );
->>>>>>> 6220f660
                 const factory2Logic =
                     await t.deployContract<SuperTokenFactoryMock42>(
                         "SuperTokenFactoryMock42",
@@ -275,7 +247,6 @@
 
         context("#2.b Production Factory", () => {
             it("#2.b.1 use production factory to create different super tokens", async () => {
-<<<<<<< HEAD
                 const {constantOutflowNFTLogic, constantInflowNFTLogic} =
                     await t.deployNFTContracts();
                 const superTokenLogic =
@@ -289,15 +260,6 @@
                 const factory2Logic =
                     await t.deployContract<SuperTokenFactoryMock42>(
                         "SuperTokenFactoryMock42",
-=======
-                const superTokenLogic = await t.deployContract<SuperToken>(
-                    "SuperToken",
-                    superfluid.address
-                );
-                const factory2Logic =
-                    await t.deployContract<SuperTokenFactoryUpdateLogicContractsTester>(
-                        "SuperTokenFactoryUpdateLogicContractsTester",
->>>>>>> 6220f660
                         superfluid.address,
                         superTokenLogic.address
                     );
