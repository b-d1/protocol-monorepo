--- conflicted
+++ resolved
@@ -134,8 +134,7 @@
     }
 
     function _deployCFAv1() internal {
-        cfaV1Logic =
-            SuperfluidCFAv1DeployerLibrary.deployConstantFlowAgreementV1(host);
+        cfaV1Logic = SuperfluidCFAv1DeployerLibrary.deployConstantFlowAgreementV1(host);
     }
 
     function _deployIDAv1() internal {
@@ -146,7 +145,7 @@
         gdaV1Logic = SuperfluidGDAv1DeployerLibrary.deployGeneralDistributionAgreementV1Harness(host);
     }
 
-    function _deployAgreementContracts() internal virtual{
+    function _deployAgreementContracts() internal virtual {
         _deployCFAv1();
         _deployIDAv1();
         _deployGDAv1();
@@ -182,7 +181,6 @@
         _enableCFAv1ForwarderAsTrustedForwarder();
     }
 
-<<<<<<< HEAD
     function _deploySuperfluidPoolLogicAndInitializeGDA() internal {
         /// Deploy SuperfluidPool logic contract
         SuperfluidPool superfluidPoolLogic = SuperfluidPoolLogicDeployerLibrary.deploySuperfluidPool(gdaV1);
@@ -195,7 +193,8 @@
             ProxyDeployerLibrary.deploySuperfluidUpgradeableBeacon(address(superfluidPoolLogic));
 
         gdaV1.initialize(superfluidPoolBeacon);
-=======
+    }
+
     function _deployIDAv1Forwarder() internal {
         idaV1Forwarder = IDAv1ForwarderDeployerLibrary.deployIDAv1Forwarder(host);
     }
@@ -207,7 +206,6 @@
     function _deployIDAv1ForwarderAndEnable() internal {
         _deployIDAv1Forwarder();
         _enableIDAv1ForwarderAsTrustedForwarder();
->>>>>>> 95c01d34
     }
 
     function _deployNFTProxyAndLogicAndInitialize() internal {
@@ -348,7 +346,7 @@
 
         // Register CFAv1Forwarder with Resolver
         testResolver.set("CFAv1Forwarder", address(cfaV1Forwarder));
-        
+
         // Register IDAv1Forwarder with Resolver
         testResolver.set("IDAv1Forwarder", address(idaV1Forwarder));
     }
@@ -510,10 +508,7 @@
     /// @notice deploys ConstantFlowAgreementV1 contract
     /// @param _host address of the Superfluid contract
     /// @return newly deployed ConstantFlowAgreementV1 contract
-    function deployConstantFlowAgreementV1(ISuperfluid _host)
-        external
-        returns (ConstantFlowAgreementV1)
-    {
+    function deployConstantFlowAgreementV1(ISuperfluid _host) external returns (ConstantFlowAgreementV1) {
         return new ConstantFlowAgreementV1(_host);
     }
 }
