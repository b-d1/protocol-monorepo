--- conflicted
+++ resolved
@@ -33,11 +33,7 @@
 } from "../agreements/InstantDistributionAgreementV1.sol";
 import {
     SuperTokenFactory,
-<<<<<<< HEAD
-    SuperTokenFactoryHelper
-=======
     ERC20WithTokenInfo
->>>>>>> 42876a58
 } from "../superfluid/SuperTokenFactory.sol";
 import { TestResolver } from "./TestResolver.sol";
 import { SuperfluidLoader } from "./SuperfluidLoader.sol";
