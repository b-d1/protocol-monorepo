import {
    IConstantFlowAgreementV1,
    IInstantDistributionAgreementV1,
    IResolver,
    Superfluid,
    SuperfluidGovernanceII,
} from "@superfluid-finance/ethereum-contracts/build/typechain";
import { ethers, Overrides } from "ethers";

// TODO (0xdavinchee): reorganize this
// Maybe moving these into categorical files
// makes more sense than stuffing them all here

export type ProviderOrSigner = ethers.providers.Provider | ethers.Signer;

// read request interfaces
export interface IAccountTokenSnapshotFilter {
    readonly account?: string;
    readonly token?: string;
}

export interface IAccountEventsFilter {
    readonly account: string;
    readonly timestamp_gte: number;
}
export interface IIndexRequestFilter {
    readonly indexId?: string;
    readonly publisher?: string;
    readonly token?: string;
}
export interface IStreamRequestFilter {
    readonly sender?: string;
    readonly receiver?: string;
    readonly token?: string;
}
export interface IIndexSubscriptionRequestFilter {
    readonly subscriber?: string;
    readonly approved?: boolean;
}
export interface ISuperTokenRequestFilter {
    readonly isListed?: boolean;
}

// TODO: Major Cleanup needed for SuperToken interfaces
// along with IDA/CFA interfaces
// A better thought out inheritance pattern - SuperToken is parent
// CFA/IDA inherits and tacks on superToken property

export interface IShouldUseCallAgreement {
    readonly shouldUseCallAgreement?: boolean;
}

interface EthersParams {
    readonly overrides?: Overrides & { from?: string | Promise<string> };
}

// write request interfaces
export interface ISuperTokenModifyFlowParams
    extends IShouldUseCallAgreement,
        EthersParams {
    readonly flowRate?: string;
    readonly receiver: string;
    readonly sender?: string;
    readonly userData?: string;
}
export interface ISuperTokenCreateFlowParams
    extends ISuperTokenModifyFlowParams {
    readonly flowRate: string;
}
export type ISuperTokenUpdateFlowParams = ISuperTokenCreateFlowParams;
export interface ISuperTokenDeleteFlowParams
    extends ISuperTokenModifyFlowParams {
    readonly sender: string;
}

export interface ISuperTokenCreateFlowByOperatorParams
    extends ISuperTokenCreateFlowParams {
    readonly sender: string;
}
export type ISuperTokenUpdateFlowByOperatorParams =
    ISuperTokenCreateFlowByOperatorParams;

export interface ISuperTokenBaseIDAParams extends EthersParams {
    readonly indexId: string;
    readonly userData?: string;
}
export interface ISuperTokenGetSubscriptionParams {
    readonly indexId: string;
    readonly publisher: string;
    readonly subscriber: string;
    readonly providerOrSigner: ProviderOrSigner;
}
export interface ISuperTokenGetIndexParams {
    readonly indexId: string;
    readonly publisher: string;
    readonly providerOrSigner: ProviderOrSigner;
}
export interface ISuperTokenPublisherParams extends ISuperTokenBaseIDAParams {
    readonly publisher: string;
    readonly providerOrSigner: ProviderOrSigner;
}
export interface ISuperTokenPubSubParams extends EthersParams {
    readonly indexId: string;
    readonly publisher: string;
    readonly subscriber: string;
    readonly userData?: string;
}
export interface ISuperTokenPublisherOperationParams extends EthersParams {
    readonly indexId: string;
    readonly publisher: string;
    readonly userData?: string;
}
export interface ISuperTokenDistributeParams extends EthersParams {
    readonly indexId: string;
    readonly amount: string;
    readonly userData?: string;
}
export interface ISuperTokenUpdateIndexValueParams extends EthersParams {
    readonly indexId: string;
    readonly indexValue: string;
    readonly userData?: string;
}
export interface ISuperTokenUpdateSubscriptionUnitsParams extends EthersParams {
    readonly indexId: string;
    readonly subscriber: string;
    readonly units: string;
    readonly userData?: string;
}

export interface IModifyFlowParams
    extends IShouldUseCallAgreement,
        EthersParams {
    readonly flowRate?: string;
    readonly receiver: string;
    readonly sender?: string;
    readonly userData?: string;
    readonly superToken: string;
}
export interface ICreateFlowParams extends IModifyFlowParams {
    readonly flowRate: string;
}
export interface ICreateFlowByOperatorParams extends ICreateFlowParams {
    readonly sender: string;
}

export type IUpdateFlowParams = ICreateFlowParams;
export type IUpdateFlowByOperatorParams = ICreateFlowByOperatorParams;

export interface IDeleteFlowParams extends IModifyFlowParams {
    readonly sender: string;
}

export interface ISuperTokenUpdateFlowOperatorPermissionsParams
    extends EthersParams {
    readonly flowOperator: string;
    readonly permissions: number;
    readonly flowRateAllowance: string;
    readonly shouldUseCallAgreement?: boolean;
    readonly userData?: string;
}

export interface ISuperTokenFullControlParams extends EthersParams {
    readonly flowOperator: string;
    readonly shouldUseCallAgreement?: boolean;
    readonly userData?: string;
}

export interface IUpdateFlowOperatorPermissionsParams
    extends ISuperTokenUpdateFlowOperatorPermissionsParams,
        IShouldUseCallAgreement {
    readonly superToken: string;
}

export interface IFullControlParams
    extends ISuperTokenFullControlParams,
        IShouldUseCallAgreement {
    readonly superToken: string;
}

export interface IRealtimeBalanceOfParams {
    readonly providerOrSigner: ProviderOrSigner;
    readonly account: string;
    readonly timestamp?: number;
}

export interface IBaseSuperTokenParams extends EthersParams {
    readonly receiver: string;
    readonly amount: string;
}

export interface ITransferFromParams extends EthersParams {
    readonly sender: string;
    readonly receiver: string;
    readonly amount: string;
}

export interface ERC777SendParams extends EthersParams {
    readonly recipient: string;
    readonly amount: string;
    readonly userData?: string;
}

export interface ISuperTokenGetFlowParams {
    readonly sender: string;
    readonly receiver: string;
    readonly providerOrSigner: ProviderOrSigner;
}

export interface ISuperTokenGetFlowInfoParams {
    readonly account: string;
    readonly providerOrSigner: ProviderOrSigner;
}

export interface IGetFlowParams {
    readonly superToken: string;
    readonly sender: string;
    readonly receiver: string;
    readonly providerOrSigner: ProviderOrSigner;
}

export interface IGetAccountFlowInfoParams {
    readonly superToken: string;
    readonly account: string;
    readonly providerOrSigner: ProviderOrSigner;
}

export interface IGetFlowOperatorDataParams {
    readonly superToken: string;
    readonly sender: string;
    readonly flowOperator: string;
    readonly providerOrSigner: ProviderOrSigner;
}

export interface IGetFlowOperatorDataByIDParams {
    readonly superToken: string;
    readonly flowOperatorId: string;
    readonly providerOrSigner: ProviderOrSigner;
}

export interface IGetGovernanceParametersParams {
    providerOrSigner: ProviderOrSigner;
    token?: string;
}
export interface ISuperTokenFlowOperatorDataParams {
    readonly sender: string;
    readonly flowOperator: string;
    readonly providerOrSigner: ProviderOrSigner;
}

export interface ISuperTokenFlowOperatorDataByIDParams {
    readonly flowOperatorId: string;
    readonly providerOrSigner: ProviderOrSigner;
}

export interface IBaseIDAParams {
    readonly indexId: string;
    readonly superToken: string;
    readonly userData?: string;
    readonly publisher?: string;
}

export interface ICreateIndexParams extends EthersParams {
    readonly indexId: string;
    readonly superToken: string;
    readonly userData?: string;
}
export interface IBaseSubscriptionParams extends IBaseIDAParams {
    readonly subscriber: string;
}

export interface IGetSubscriptionParams extends IBaseIDAParams {
    readonly publisher: string;
    readonly subscriber: string;
    readonly providerOrSigner: ProviderOrSigner;
}
export interface IGetIndexParams extends IBaseIDAParams {
    readonly publisher: string;
    readonly providerOrSigner: ProviderOrSigner;
}

export interface IDistributeParams extends EthersParams {
    readonly indexId: string;
    readonly superToken: string;
    readonly amount: string;
    readonly userData?: string;
}

export interface IUpdateIndexValueParams extends EthersParams {
    readonly indexId: string;
    readonly superToken: string;
    readonly indexValue: string;
    readonly userData?: string;
}

export interface IUpdateSubscriptionUnitsParams extends EthersParams {
    readonly indexId: string;
    readonly superToken: string;
    readonly subscriber: string;
    readonly units: string;
    readonly userData?: string;
}

export interface IApproveSubscriptionParams extends EthersParams {
    readonly indexId: string;
    readonly superToken: string;
    readonly publisher: string;
    readonly userData?: string;
}

export interface IRevokeSubscriptionParams extends EthersParams {
    readonly indexId: string;
    readonly superToken: string;
    readonly publisher: string;
    readonly userData?: string;
}

export interface IDeleteSubscriptionParams extends EthersParams {
    readonly indexId: string;
    readonly superToken: string;
    readonly publisher: string;
    readonly subscriber: string;
    readonly userData?: string;
}

export interface IClaimParams extends EthersParams {
    readonly indexId: string;
    readonly superToken: string;
    readonly publisher: string;
    readonly subscriber: string;
    readonly userData?: string;
}

// Subgraph Return Data

export interface ILightEntity {
    readonly id: string;
}

export interface IEventEntityBase extends ILightEntity {
    readonly blockNumber: number;
    readonly timestamp: number;
    readonly transactionHash: string;
}

export interface IFlowUpdatedEvent extends IEventEntityBase {
    readonly token: string;
    readonly sender: string;
    readonly receiver: string;
    readonly flowRate: string;
    readonly totalSenderFlowRate: string;
    readonly totalReceiverFlowRate: string;
    readonly userData: string;
    readonly oldFlowRate: string;
    readonly type: number; // TODO(KK): Can't use the union type here because we get number/Int from subgraph.
    readonly totalAmountStreamedUntilTimestamp: string;
}

export interface IHOLEntityBase extends ILightEntity {
    readonly createdAtTimestamp: number;
    readonly createdAtBlockNumber: number;
}

export interface IHOLUpdateable extends IHOLEntityBase {
    readonly updatedAtTimestamp: number;
    readonly updatedAtBlockNumber: number;
}

export interface IIndex extends IHOLUpdateable {
    readonly indexId: string;
    readonly indexValue: string;
    readonly totalSubscriptionsWithUnits: number;
    readonly totalUnitsPending: string;
    readonly totalUnitsApproved: string;
    readonly totalUnits: string;
    readonly totalAmountDistributedUntilUpdatedAt: string;
    readonly token: SuperTokenType;
    readonly publisher: string;
}

export interface IIndexSubscription extends IHOLUpdateable {
    readonly subscriber: string;
    readonly approved: boolean;
    readonly units: string;
    readonly totalAmountReceivedUntilUpdatedAt: string;
    readonly indexValueUntilUpdatedAt: string;
    readonly index: IIndexSubscriptionIndex;
}

export interface IIndexSubscriptionIndex {
    readonly id: string;
    readonly indexId: string;
    readonly indexValue: string;
    readonly token: SuperTokenType;
}

export interface IStream extends IHOLUpdateable {
    readonly currentFlowRate: string;
    readonly streamedUntilUpdatedAt: string;
    readonly token: SuperTokenType;
    readonly sender: string;
    readonly receiver: string;
    readonly flowUpdatedEvents: IStreamFlowUpdatedEvent[];
}
export type IStreamFlowUpdatedEvent = IFlowUpdatedEvent;

export interface SuperTokenType extends IHOLEntityBase {
    readonly name: string;
    readonly symbol: string;
    readonly isListed: boolean;
    readonly isNativeAssetSuperToken: boolean;
    readonly underlyingAddress: string;
}

export interface IAggregateEntityBase {
    readonly id: string;
    readonly updatedAtTimestamp: number;
    readonly updatedAtBlockNumber: number;
}

export interface ILightAccountTokenSnapshot extends IAggregateEntityBase {
    readonly totalNumberOfActiveStreams: number;
    readonly totalNumberOfClosedStreams: number;
    readonly totalSubscriptionsWithUnits: number;
    readonly totalApprovedSubscriptions: number;
    readonly balanceUntilUpdatedAt: string;
    readonly totalNetFlowRate: string;
    readonly totalInflowRate: string;
    readonly totalOutflowRate: string;
    readonly totalAmountStreamedUntilUpdatedAt: string;
    readonly totalAmountTransferredUntilUpdatedAt: string;
    readonly account: string;
    readonly token: SuperTokenType;
}

// Internal Interfaces

export interface ISignerConstructorOptions {
    readonly web3Provider?: ethers.providers.Web3Provider; // Web3Provider (client side - metamask, web3modal)
    readonly provider?: ethers.providers.Provider; // Provider
    readonly privateKey?: string; // private key (best to store a test account PK in .env file)
    readonly signer?: ethers.Signer; // ethers.Wallet
}

export interface IConfig {
    readonly resolverAddress: string;
    readonly hostAddress: string;
    readonly cfaV1Address: string;
    readonly idaV1Address: string;
    readonly governanceAddress: string;
    readonly cfaV1ForwarderAddress: string;
}

export interface IContracts {
    readonly cfaV1: IConstantFlowAgreementV1;
    readonly governance: SuperfluidGovernanceII;
    readonly host: Superfluid;
    readonly idaV1: IInstantDistributionAgreementV1;
    readonly resolver: IResolver;
}

// Web3 Return Data

export interface IWeb3RealTimeBalanceOf {
    readonly availableBalance: string;
    readonly deposit: string;
    readonly owedDeposit: string;
    readonly timestamp: Date;
}

export interface IWeb3Subscription {
    readonly exist: boolean;
    readonly approved: boolean;
    readonly units: string;
    readonly pendingDistribution: string;
}

export interface IWeb3Index {
    readonly exist: boolean;
    readonly indexValue: string;
    readonly totalUnitsApproved: string;
    readonly totalUnitsPending: string;
}

export interface IWeb3FlowInfoParams {
    readonly timestamp: ethers.BigNumber;
    readonly flowRate: ethers.BigNumber;
    readonly deposit: ethers.BigNumber;
    readonly owedDeposit: ethers.BigNumber;
}

export interface IWeb3FlowInfo {
    readonly timestamp: Date;
    readonly flowRate: string;
    readonly deposit: string;
    readonly owedDeposit: string;
}

export interface IWeb3FlowOperatorDataParams {
    readonly flowOperatorId: string;
    readonly permissions: number;
    readonly flowRateAllowance: ethers.BigNumber;
}
export interface IWeb3FlowOperatorData {
    readonly flowOperatorId: string;
    readonly permissions: string;
    readonly flowRateAllowance: string;
}

export interface IWeb3GovernanceParams {
    readonly liquidationPeriod: string;
    readonly patricianPeriod: string;
    readonly rewardAddress: string;
    readonly minimumDeposit: string;
}

<<<<<<< HEAD
export interface ERC20BalanceOfParams {
    readonly account: string;
    readonly providerOrSigner: ProviderOrSigner;
}
export interface ERC20AllowanceParams {
    readonly owner: string;
    readonly spender: string;
    readonly providerOrSigner: ProviderOrSigner;
}
export interface ERC20BalanceOfParams {
    readonly account: string;
    readonly providerOrSigner: ProviderOrSigner;
}

// ERC721

export interface NFTFlowData {
    readonly flowSender: string;
    readonly flowStartDate: Date;
    readonly flowReceiver: string;
}

export interface ERC721TransferFromParams extends EthersParams {
    readonly from: string;
    readonly to: string;
    readonly tokenId: string;
}

export interface ERC721SafeTransferFromParams extends ERC721TransferFromParams {
    readonly data: string;
}

export interface ERC721ApproveParams extends EthersParams {
    readonly approved: string;
    readonly tokenId: string;
}

export interface ERC721SetApprovalForAllParams extends EthersParams {
    readonly operator: string;
    readonly approved: boolean;
}

export interface ERC721BalanceOfParams {
    readonly owner: string;
    readonly providerOrSigner: ProviderOrSigner;
}

export interface ERC721TokenIdQueryParams {
    readonly tokenId: string;
    readonly providerOrSigner: ProviderOrSigner;
}
export interface ERC721IsApprovedForAllParams {
    readonly owner: string;
    readonly operator: string;
    readonly providerOrSigner: ProviderOrSigner;
}

export type ERC721OwnerOfParams = ERC721TokenIdQueryParams;
export type ERC721GetApprovedParams = ERC721TokenIdQueryParams;
export type ERC721TokenURIParams = ERC721TokenIdQueryParams;
=======
export interface ERC20IncreaseAllowanceParams extends EthersParams {
    readonly spender: string;
    readonly amount: string;
}

export type ERC20DecreaseAllowanceParams = ERC20IncreaseAllowanceParams;

export interface SuperTokenFlowRateAllowanceParams extends EthersParams {
    readonly flowOperator: string;
    readonly flowRateAllowanceDelta: string;
    readonly userData?: string;
}
export interface FlowRateAllowanceParams
    extends SuperTokenFlowRateAllowanceParams {
    readonly superToken: string;
}
>>>>>>> 68678e6e
<|MERGE_RESOLUTION|>--- conflicted
+++ resolved
@@ -513,7 +513,6 @@
     readonly minimumDeposit: string;
 }
 
-<<<<<<< HEAD
 export interface ERC20BalanceOfParams {
     readonly account: string;
     readonly providerOrSigner: ProviderOrSigner;
@@ -574,7 +573,6 @@
 export type ERC721OwnerOfParams = ERC721TokenIdQueryParams;
 export type ERC721GetApprovedParams = ERC721TokenIdQueryParams;
 export type ERC721TokenURIParams = ERC721TokenIdQueryParams;
-=======
 export interface ERC20IncreaseAllowanceParams extends EthersParams {
     readonly spender: string;
     readonly amount: string;
@@ -590,5 +588,4 @@
 export interface FlowRateAllowanceParams
     extends SuperTokenFlowRateAllowanceParams {
     readonly superToken: string;
-}
->>>>>>> 68678e6e
+}