specVersion: 0.0.5
description: Subgraph for the Superfluid Ethereum contracts.
repository: https://github.com/superfluid-finance/protocol-monorepo
schema:
    file: ./schema.graphql
dataSources:
    - kind: ethereum/contract
      name: SuperTokenFactory
      network: {{ network }}
      source:
          abi: ISuperTokenFactory
          address: "{{ superTokenFactoryAddress }}"
          startBlock: {{ hostStartBlock }}
      mapping:
          kind: ethereum/events
          apiVersion: 0.0.7
          language: wasm/assemblyscript
          file: ./src/mappings/superTokenFactory.ts
          entities:
              - CustomSuperTokenCreatedEvent
              - SuperTokenCreatedEvent
              - SuperTokenLogicCreatedEvent
              - Token
              - TokenStatistic
          abis:
              - name: Resolver
                file: ./abis/Resolver.json
              - name: ISuperTokenFactory
                file: ./abis/ISuperTokenFactory.json
              - name: ISuperToken
                file: ./abis/ISuperToken.json
              - name: ISuperfluid
                file: ./abis/ISuperfluid.json
          eventHandlers:
              - event: SuperTokenCreated(indexed address)
                handler: handleSuperTokenCreated
                receipt: true
              - event: CustomSuperTokenCreated(indexed address)
                handler: handleCustomSuperTokenCreated
                receipt: true
              - event: SuperTokenLogicCreated(indexed address)
                handler: handleSuperTokenLogicCreated
                receipt: true
    - kind: ethereum/contract
      name: Host
      network: {{ network }}
      source:
          abi: ISuperfluid
          address: "{{ hostAddress }}"
          startBlock: {{ hostStartBlock }}
      mapping:
          kind: ethereum/events
          apiVersion: 0.0.7
          language: wasm/assemblyscript
          file: ./src/mappings/host.ts
          entities:
              - AgreementClassRegisteredEvent
              - AgreementClassUpdatedEvent
              - AppRegisteredEvent
              - GovernanceReplacedEvent
              - JailEvent
              - SFMeta
              - SuperTokenFactoryUpdatedEvent
              - SuperTokenLogicUpdatedEvent
          abis:
              - name: ISuperfluid
                file: ./abis/ISuperfluid.json
          eventHandlers:
              - event: GovernanceReplaced(address,address)
                handler: handleGovernanceReplaced
                receipt: true
              - event: AgreementClassRegistered(bytes32,address)
                handler: handleAgreementClassRegistered
                receipt: true
              - event: AgreementClassUpdated(bytes32,address)
                handler: handleAgreementClassUpdated
                receipt: true
              - event: SuperTokenFactoryUpdated(address)
                handler: handleSuperTokenFactoryUpdated
                receipt: true
              - event: SuperTokenLogicUpdated(indexed address,address)
                handler: handleSuperTokenLogicUpdated
                receipt: true
              - event: AppRegistered(indexed address)
                handler: handleAppRegistered
                receipt: true
              - event: Jail(indexed address,uint256)
                handler: handleJail
                receipt: true
    - kind: ethereum/contract
      name: ConstantFlowAgreementV1
      network: {{ network }}
      source:
          abi: IConstantFlowAgreementV1
          address: "{{ cfaAddress }}"
          startBlock: {{ hostStartBlock }}
      mapping:
          kind: ethereum/events
          apiVersion: 0.0.7
          language: wasm/assemblyscript
          file: ./src/mappings/cfav1.ts
          entities:
              - Account
              - AccountTokenSnapshot
              - FlowOperator
              - FlowOperatorUpdatedEvent
              - FlowUpdatedEvent
              - Stream
              - StreamPeriod
              - StreamRevision
              - TokenStatistic
          abis:
              - name: IConstantFlowAgreementV1
                file: ./abis/IConstantFlowAgreementV1.json
              - name: Resolver
                file: ./abis/Resolver.json
              - name: ISuperToken
                file: ./abis/ISuperToken.json
              - name: ISuperfluid
                file: ./abis/ISuperfluid.json
          eventHandlers:
              - event: FlowUpdated(indexed address,indexed address,indexed address,int96,int256,int256,bytes)
                handler: handleFlowUpdated
                receipt: true
              - event: FlowUpdatedExtension(indexed address,uint256)
                handler: handleFlowUpdatedExtension
                receipt: true
              - event: FlowOperatorUpdated(indexed address,indexed address,indexed address,uint8,int96)
                handler: handleFlowOperatorUpdated
                receipt: true
    - kind: ethereum/contract
      name: InstantDistributionAgreementV1
      network: {{ network }}
      source:
        address: "{{ idaAddress }}"
        abi: IInstantDistributionAgreementV1
        startBlock: {{ hostStartBlock }}
      mapping:
        kind: ethereum/events
        apiVersion: 0.0.7
        language: wasm/assemblyscript
        file: ./src/mappings/idav1.ts
        entities:
          - Account
          - AccountTokenSnapshot
          - Index
          - IndexCreatedEvent
          - IndexDistributionClaimedEvent
          - IndexUpdatedEvent
          - IndexSubscription
          - IndexSubscribedEvent
          - IndexUnitsUpdatedEvent
          - IndexUnsubscribedEvent
          - Token
          - TokenStatistic
          - SubscriptionApprovedEvent
          - SubscriptionDistributionClaimedEvent
          - SubscriptionRevokedEvent
          - SubscriptionUnitsUpdatedEvent
        abis:
          - name: IInstantDistributionAgreementV1
            file: ./abis/IInstantDistributionAgreementV1.json
          - name: Resolver
            file: ./abis/Resolver.json
          - name: ISuperToken
            file: ./abis/ISuperToken.json
          - name: ISuperfluid
            file: ./abis/ISuperfluid.json
        eventHandlers:
          - event: IndexCreated(indexed address,indexed address,indexed uint32,bytes)
            handler: handleIndexCreated
            receipt: true
          - event: IndexDistributionClaimed(indexed address,indexed address,indexed uint32,address,uint256)
            handler: handleIndexDistributionClaimed
            receipt: true
          - event: IndexUpdated(indexed address,indexed address,indexed uint32,uint128,uint128,uint128,uint128,bytes)
            handler: handleIndexUpdated
            receipt: true
          - event: IndexSubscribed(indexed address,indexed address,indexed uint32,address,bytes)
            handler: handleIndexSubscribed
            receipt: true
          - event: IndexUnitsUpdated(indexed address,indexed address,indexed uint32,address,uint128,bytes)
            handler: handleIndexUnitsUpdated
            receipt: true
          - event: IndexUnsubscribed(indexed address,indexed address,indexed uint32,address,bytes)
            handler: handleIndexUnsubscribed
            receipt: true
          - event: SubscriptionApproved(indexed address,indexed address,address,uint32,bytes)
            handler: handleSubscriptionApproved
            receipt: true
          - event: SubscriptionDistributionClaimed(indexed address,indexed address,address,uint32,uint256)
            handler: handleSubscriptionDistributionClaimed
            receipt: true
          - event: SubscriptionRevoked(indexed address,indexed address,address,uint32,bytes)
            handler: handleSubscriptionRevoked
            receipt: true
          - event: SubscriptionUnitsUpdated(indexed address,indexed address,address,uint32,uint128,bytes)
            handler: handleSubscriptionUnitsUpdated
            receipt: true
    - kind: ethereum/contract
      name: ResolverV1
      network: {{ network }}
      source:
        address: "{{ resolverV1Address }}"
        abi: Resolver
        startBlock: {{ hostStartBlock }}
      mapping:
        kind: ethereum/events
        apiVersion: 0.0.7
        language: wasm/assemblyscript
        file: ./src/mappings/resolver.ts
        entities:
          - RoleAdminChangedEvent
          - RoleGrantedEvent
          - RoleRevokedEvent
          - ResolverEntry
          - SetEvent
          - SuperToken
        abis:
          - name: Resolver
            file: ./abis/Resolver.json
        eventHandlers:
          - event: RoleAdminChanged(indexed bytes32,indexed bytes32,indexed bytes32)
            handler: handleRoleAdminChanged
            receipt: true
          - event: RoleGranted(indexed bytes32,indexed address,indexed address)
            handler: handleRoleGranted
            receipt: true
          - event: RoleRevoked(indexed bytes32,indexed address,indexed address)
            handler: handleRoleRevoked
            receipt: true
          - event: Set(indexed string,address)
            handler: handleSet
            receipt: true
templates:
  - name: SuperToken
    kind: ethereum/contract
    network: {{ network }}
    source:
      abi: ISuperToken
    mapping:
      kind: ethereum/events
      apiVersion: 0.0.7
      language: wasm/assemblyscript
      file: ./src/mappings/superToken.ts
      entities:
        - Account
        - AccountTokenSnapshot
        - AgreementLiquidatedByEvent
        - AgreementLiquidatedV2Event
        - BurnedEvent
        - MintedEvent
        - SentEvent
        - Token
        - TokenDowngradedEvent
        - TokenUpgradedEvent
        - TokenStatistic
        - TransferEvent
        - FlowOperator
      abis:
        - name: Resolver
          file: ./abis/Resolver.json
        - name: ISuperToken
          file: ./abis/ISuperToken.json
        - name: ISuperfluid
          file: ./abis/ISuperfluid.json
      eventHandlers:
        - event: AgreementLiquidatedBy(address,indexed address,bytes32,indexed address,indexed address,uint256,uint256)
          handler: handleAgreementLiquidatedBy
          receipt: true
        - event: AgreementLiquidatedV2(indexed address,bytes32,indexed address,indexed address,address,uint256,int256,bytes)
          handler: handleAgreementLiquidatedV2
          receipt: true
        - event: Burned(indexed address,indexed address,uint256,bytes,bytes)
          handler: handleBurned
          receipt: true
        - event: Minted(indexed address,indexed address,uint256,bytes,bytes)
          handler: handleMinted
          receipt: true
        - event: Sent(indexed address,indexed address,indexed address,uint256,bytes,bytes)
          handler: handleSent
          receipt: true
        - event: TokenUpgraded(indexed address,uint256)
          handler: handleTokenUpgraded
          receipt: true
        - event: TokenDowngraded(indexed address,uint256)
          handler: handleTokenDowngraded
          receipt: true
        - event: Transfer(indexed address,indexed address,uint256)
          handler: handleTransfer
          receipt: true
<<<<<<< HEAD
        - event: ConstantOutflowNFTCreated(indexed address)
          handler: handleConstantOutflowNFTCreated
          receipt: true
        - event: ConstantInflowNFTCreated(indexed address)
          handler: handleConstantInflowNFTCreated
          receipt: true
  - name: ConstantFlowNFT
    kind: ethereum/contract
    network: {{ network }}
    source:
      abi: IFlowNFTBase
    mapping:
      kind: ethereum/events
      apiVersion: 0.0.7
      language: wasm/assemblyscript
      file: ./src/mappings/constantFlowNFT.ts
      entities:
        - ApprovalEvent
        - ApprovalForAllEvent
        - MetadataUpdateEvent
      abis:
        - name: IFlowNFTBase
          file: ./abis/IFlowNFTBase.json
      eventHandlers:
        - event: Transfer(indexed address,indexed address,indexed uint256)
          handler: handleTransfer
          receipt: true
        - event: Approval(indexed address,indexed address,indexed uint256)
          handler: handleApproval
          receipt: true
        - event: ApprovalForAll(indexed address,indexed address,bool)
          handler: handleApprovalForAll
          receipt: true
        - event: MetadataUpdate(uint256)
          handler: handleMetadataUpdate
          receipt: true
=======
        - event: Approval(indexed address,indexed address,uint256)
          handler: handleApproval
          receipt: true
>>>>>>> 4c649c95
  - kind: ethereum/contract
    name: SuperfluidGovernance
    network: {{ network }}
    source:
      abi: SuperfluidGovernanceBase
    mapping:
      kind: ethereum/events
      apiVersion: 0.0.7
      language: wasm/assemblyscript
      file: ./src/mappings/superfluidGovernance.ts
      entities:
        - ConfigChangedEvent
        - DefaultGovernanceConfig
        - CFAv1LiquidationPeriodChangedEvent
        - RewardAddressChangedEvent
        - PPPConfigurationChanged
        - SuperTokenMinimumDepositChangedEvent
        - TrustedForwarderChangedEvent
      abis:
        - name: SuperfluidGovernanceBase
          file: ./abis/SuperfluidGovernanceBase.json
      eventHandlers:
        - event: ConfigChanged(indexed address,indexed address,bytes32,bool,uint256)
          handler: handleConfigChanged
          receipt: true
        - event: RewardAddressChanged(indexed address,indexed address,bool,address)
          handler: handleRewardAddressChanged
          receipt: true
        - event: CFAv1LiquidationPeriodChanged(indexed address,indexed address,bool,uint256)
          handler: handleCFAv1LiquidationPeriodChanged
          receipt: true
        - event: PPPConfigurationChanged(indexed address,indexed address,bool,uint256,uint256)
          handler: handlePPPConfigurationChanged
          receipt: true
        - event: SuperTokenMinimumDepositChanged(indexed address,indexed address,bool,uint256)
          handler: handleSuperTokenMinimumDepositChanged
          receipt: true
        - event: TrustedForwarderChanged(indexed address,indexed address,bool,address,bool)
          handler: handleTrustedForwarderChanged
          receipt: true
  - kind: ethereum/contract
    name: TOGA
    network: {{ network }}
    source:
      abi: TOGA
    mapping:
      kind: ethereum/events
      apiVersion: 0.0.7
      language: wasm/assemblyscript
      file: ./src/mappings/toga.ts
      entities:
        - NewPICEvent
        - ExitRateChangedEvent
        - BondIncreasedEvent
      abis:
        - name: TOGA
          file: ./abis/TOGA.json
      eventHandlers:
        - event: NewPIC(indexed address,address,uint256,int96)
          handler: handleNewPIC
          receipt: true
        - event: ExitRateChanged(indexed address,int96)
          handler: handleExitRateChanged
          receipt: true
        - event: BondIncreased(indexed address,uint256)
          handler: handleBondIncreased
          receipt: true<|MERGE_RESOLUTION|>--- conflicted
+++ resolved
@@ -289,7 +289,9 @@
         - event: Transfer(indexed address,indexed address,uint256)
           handler: handleTransfer
           receipt: true
-<<<<<<< HEAD
+        - event: Approval(indexed address,indexed address,uint256)
+          handler: handleApproval
+          receipt: true
         - event: ConstantOutflowNFTCreated(indexed address)
           handler: handleConstantOutflowNFTCreated
           receipt: true
@@ -326,11 +328,6 @@
         - event: MetadataUpdate(uint256)
           handler: handleMetadataUpdate
           receipt: true
-=======
-        - event: Approval(indexed address,indexed address,uint256)
-          handler: handleApproval
-          receipt: true
->>>>>>> 4c649c95
   - kind: ethereum/contract
     name: SuperfluidGovernance
     network: {{ network }}
