--- conflicted
+++ resolved
@@ -13,11 +13,7 @@
  */
 module.exports = {
     solidity: {
-<<<<<<< HEAD
-        version: "0.8.18",
-=======
         version: "0.8.19",
->>>>>>> 68678e6e
         settings: {
             optimizer: {
                 enabled: true,
