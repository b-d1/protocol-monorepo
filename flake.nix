--- conflicted
+++ resolved
@@ -4,26 +4,6 @@
   inputs = {
     nixpkgs.url = "github:NixOS/nixpkgs/nixpkgs-unstable";
     flake-utils.url = "github:numtide/flake-utils";
-<<<<<<< HEAD
-    foundry.url = "github:shazow/foundry.nix/monthly";
-    foundry.inputs.nixpkgs.follows = "nixpkgs";
-    foundry.inputs.flake-utils.follows = "flake-utils";
-    # solc static binary compilers
-    solc.url = "github:hellwolf/solc.nix";
-    solc.inputs.nixpkgs.follows = "nixpkgs";
-    solc.inputs.flake-utils.follows = "flake-utils";
-    # certora tools
-    certora.url = "github:hellwolf/certora.nix";
-    certora.inputs.nixpkgs.follows = "nixpkgs";
-    certora.inputs.flake-utils.follows = "flake-utils";
-    # TODO use ghc 9.6 when available
-    ghc-wasm.url = "gitlab:ghc/ghc-wasm-meta?host=gitlab.haskell.org";
-    ghc-wasm.inputs.nixpkgs.follows = "nixpkgs";
-    ghc-wasm.inputs.flake-utils.follows = "flake-utils";
-  };
-
-  outputs = { self, nixpkgs, flake-utils, solc, foundry, certora, ghc-wasm } :
-=======
     foundry = {
       url = "github:shazow/foundry.nix/monthly";
       inputs.nixpkgs.follows = "nixpkgs";
@@ -32,40 +12,30 @@
       url = "github:hellwolf/solc.nix";
       inputs.nixpkgs.follows = "nixpkgs";
     };
+    # TODO use ghc 9.6 when available
+    #ghc-wasm.url = "gitlab:ghc/ghc-wasm-meta?host=gitlab.haskell.org";
+    #ghc-wasm.inputs.nixpkgs.follows = "nixpkgs";
+    #ghc-wasm.inputs.flake-utils.follows = "flake-utils";
   };
 
   outputs = { self, nixpkgs, flake-utils, foundry, solc } :
->>>>>>> b5cf5153
   flake-utils.lib.eachDefaultSystem (system:
   let
     pkgs = import nixpkgs {
       inherit system;
       overlays = [
-<<<<<<< HEAD
-        solc.overlay
-        foundry.overlay
-      ];
-    };
-
-=======
         foundry.overlay
         solc.overlay
       ];
     };
->>>>>>> b5cf5153
     # minimem development shell
     minimumEVMDevInputs = with pkgs; [
       # for nodejs ecosystem
       yarn
       nodejs-18_x
       # for solidity development
-<<<<<<< HEAD
-      solc_0_8_19
-      foundry-bin
-=======
       foundry-bin
       solc_0_8_19
->>>>>>> b5cf5153
     ];
     # additional tooling for whitehat hackers
     whitehatInputs = with pkgs; [
